--- conflicted
+++ resolved
@@ -1,4 +1,4 @@
-<!-- src/components/layout/AdminLayout.vue -->
+ <!-- src/components/layout/AdminLayout.vue -->
 <template>
   <div class="min-h-screen flex flex-col overflow-x-hidden bg-gray-50">
     <!-- Top Bar -->
@@ -41,91 +41,10 @@
       </div>
     </header>
 
-<<<<<<< HEAD
     <!-- Page Content -->
     <main class="flex-1 bg-gray-50 p-4 overflow-x-hidden">
       <router-view />
     </main>
-=======
-    <!-- Main Content -->
-    <div class="lg:ml-64">
-      <!-- Top Bar -->
-      <header class="bg-white shadow-sm border-b border-gray-200 sticky top-0 z-30">
-        <div class="flex items-center justify-between h-16 px-6">
-          <!-- Mobile Menu Button -->
-          <button
-            @click="toggleSidebar"
-            class="lg:hidden p-2 rounded-lg text-gray-600 hover:bg-gray-100 transition-colors duration-200"
-          >
-            <svg class="w-6 h-6" fill="none" stroke="currentColor" viewBox="0 0 24 24">
-              <path stroke-linecap="round" stroke-linejoin="round" stroke-width="2" d="M4 6h16M4 12h16M4 18h16"></path>
-            </svg>
-          </button>
-
-          <!-- Breadcrumb -->
-          <div class="flex items-center space-x-2 text-sm">
-            <router-link to="/admin" class="text-gray-500 hover:text-gray-700">
-              Admin
-            </router-link>
-            <svg class="w-4 h-4 text-gray-400" fill="none" stroke="currentColor" viewBox="0 0 24 24">
-              <path stroke-linecap="round" stroke-linejoin="round" stroke-width="2" d="M9 5l7 7-7 7"></path>
-            </svg>
-            <span class="text-gray-800 font-medium capitalize">
-              {{ currentPageTitle }}
-            </span>
-          </div>
-
-          <!-- Top Bar Actions -->
-          <div class="flex items-center space-x-3">
-            <!-- Stats Summary -->
-            <div class="hidden md:flex items-center space-x-4 text-sm">
-              <div class="flex items-center space-x-1 text-blue-600">
-                <svg class="w-4 h-4" fill="none" stroke="currentColor" viewBox="0 0 24 24">
-                  <path stroke-linecap="round" stroke-linejoin="round" stroke-width="2" d="M12 6.253v13m0-13C10.832 5.477 9.246 5 7.5 5S4.168 5.477 3 6.253v13C4.168 18.477 5.754 18 7.5 18s3.332.477 4.5 1.253m0-13C13.168 5.477 14.754 5 16.5 5c1.746 0 3.332.477 4.5 1.253v13C19.832 18.477 18.246 18 16.5 18c-1.746 0-3.332.477-4.5 1.253"></path>
-                </svg>
-                <span class="font-medium">{{ booksCount }}</span>
-                <span class="text-gray-500">books</span>
-              </div>
-              <div class="flex items-center space-x-1 text-purple-600">
-                <svg class="w-4 h-4" fill="none" stroke="currentColor" viewBox="0 0 24 24">
-                  <path stroke-linecap="round" stroke-linejoin="round" stroke-width="2" d="M17 20h5v-2a3 3 0 00-5.356-1.857M17 20H7m10 0v-2c0-.656-.126-1.283-.356-1.857M7 20H2v-2a3 3 0 015.356-1.857M7 20v-2c0-.656.126-1.283.356-1.857m0 0a5.002 5.002 0 019.288 0M15 7a3 3 0 11-6 0 3 3 0 016 0zm6 3a2 2 0 11-4 0 2 2 0 014 0zM7 10a2 2 0 11-4 0 2 2 0 014 0z"></path>
-                </svg>
-                <span class="font-medium">{{ authorsCount }}</span>
-                <span class="text-gray-500">authors</span>
-              </div>
-            </div>
-
-            <!-- Quick Actions -->
-            <div class="flex items-center space-x-2">
-              <router-link
-                to="/admin/books/new"
-                class="hidden sm:inline-flex items-center px-3 py-2 bg-blue-600 text-white text-sm rounded-lg hover:bg-blue-700 transition-colors duration-200"
-              >
-                <svg class="w-4 h-4 mr-1" fill="none" stroke="currentColor" viewBox="0 0 24 24">
-                  <path stroke-linecap="round" stroke-linejoin="round" stroke-width="2" d="M12 6v6m0 0v6m0-6h6m-6 0H6"></path>
-                </svg>
-                Book
-              </router-link>
-              <router-link
-                to="/admin/authors/new"
-                class="hidden sm:inline-flex items-center px-3 py-2 bg-purple-600 text-white text-sm rounded-lg hover:bg-purple-700 transition-colors duration-200"
-              >
-                <svg class="w-4 h-4 mr-1" fill="none" stroke="currentColor" viewBox="0 0 24 24">
-                  <path stroke-linecap="round" stroke-linejoin="round" stroke-width="2" d="M12 6v6m0 0v6m0-6h6m-6 0H6"></path>
-                </svg>
-                Author
-              </router-link>
-            </div>
-          </div>
-        </div>
-      </header>
-
-      <!-- Page Content -->
-      <main class="min-h-screen">
-        <router-view />
-      </main>
-    </div>
->>>>>>> cb313d56
   </div>
 </template>
 
